--- conflicted
+++ resolved
@@ -571,69 +571,29 @@
     # write updated table to csv file
     ecs.to_csv(outcfg["ec_file"], index=False)
 
-<<<<<<< HEAD
-<<<<<<< HEAD
     # also store longrange ECs as convenience output
     if kwargs["min_sequence_distance"] is not None:
         outcfg["ec_longrange_file"] = prefix + "_CouplingScores_longrange.csv"
-=======
-        # also store longrange ECs as convenience output
-        if kwargs["min_sequence_distance"] is not None:
-            outcfg["ec_longrange_file"] = prefix + "_CouplingScores_longrange.csv"
->>>>>>> reformatted for pep8 compliance
-=======
-
-    # also store longrange ECs as convenience output
-    if kwargs["min_sequence_distance"] is not None:
-        outcfg["ec_longrange_file"] = prefix + "_CouplingScores_longrange.csv"
->>>>>>> 9adc396e
+
         ecs_longrange = ecs.query(
             "abs(i - j) >= {}".format(kwargs["min_sequence_distance"])
         )
         ecs_longrange.to_csv(outcfg["ec_longrange_file"], index=False)
 
-<<<<<<< HEAD
-<<<<<<< HEAD
+
     # also create line-drawing script (for now, only for single segments)
     if segments is None or len(segments) == 1:
         outcfg["ec_lines_pml_file"] = prefix + "_draw_ec_lines.pml"
-=======
-        # also create line-drawing script (for now, only for single segments)
-        if segments is None or len(segments) == 1:
-            outcfg["ec_lines_pml_file"] = prefix + "_draw_ec_lines.pml"
->>>>>>> reformatted for pep8 compliance
-=======
-
-    # also create line-drawing script (for now, only for single segments)
-    if segments is None or len(segments) == 1:
-        outcfg["ec_lines_pml_file"] = prefix + "_draw_ec_lines.pml"
->>>>>>> 9adc396e
         L = outcfg["num_sites"]
         ec_lines_pymol_script(
             ecs_longrange.iloc[:L, :],
             outcfg["ec_lines_pml_file"]
         )
 
-<<<<<<< HEAD
-<<<<<<< HEAD
-=======
-
->>>>>>> 9adc396e
     # compute EC enrichment (for now, for single segments
     # only since enrichment code cannot handle multiple segments)
     if segments is None or len(segments) == 1:
         outcfg["enrichment_file"] = prefix + "_enrichment.csv"
-        
-<<<<<<< HEAD
-=======
-        # compute EC enrichment (for now, for single segments
-        # only since enrichment code cannot handle multiple segments)
-        if segments is None or len(segments) == 1:
-            outcfg["enrichment_file"] = prefix + "_enrichment.csv"
->>>>>>> reformatted for pep8 compliance
-=======
-
->>>>>>> 9adc396e
         ecs_enriched = pairs.enrichment(ecs)
         ecs_enriched.to_csv(outcfg["enrichment_file"], index=False)
 
@@ -643,27 +603,12 @@
             (True, "_enrichment_spheres.pml"), (False, "_enrichment_sausage.pml")
         ]:
             pml_file = prefix + pml_suffix
-<<<<<<< HEAD
-<<<<<<< HEAD
-=======
->>>>>>> 9adc396e
             enrichment_pymol_script(ecs_enriched, pml_file, sphere_view=sphere_view)
             outcfg["enrichment_pml_files"].append(pml_file)
 
     # output EVzoom JSON file if we have stored model file
     if outcfg.get("model_file", None) is not None:
         outcfg["evzoom_file"] = prefix + "_evzoom.json"
-<<<<<<< HEAD
-=======
-        enrichment_pymol_script(ecs_enriched, pml_file, sphere_view=sphere_view)
-        outcfg["enrichment_pml_files"].append(pml_file)
-
-        # output EVzoom JSON file if we have stored model file
-        if outcfg.get("model_file", None) is not None:
-            outcfg["evzoom_file"] = prefix + "_evzoom.json"
->>>>>>> reformatted for pep8 compliance
-=======
->>>>>>> 9adc396e
         with open(outcfg["evzoom_file"], "w") as f:
         # load parameters
             c = CouplingsModel(outcfg["model_file"])
