--- conflicted
+++ resolved
@@ -26,13 +26,10 @@
     Alignment, read_fasta, parse_header
 )
 
-<<<<<<< HEAD
 from evcouplings.align.protocol import (
 	jackhmmer_search, hmmbuild_and_search, _make_hmmsearch_raw_fasta
 )
-=======
-from evcouplings.align.protocol import jackhmmer_search, hmmbuild_and_search
->>>>>>> 683582b8
+
 from evcouplings.align.tools import read_hmmer_domtbl
 from evcouplings.compare.mapping import alignment_index_mapping, map_indices
 from evcouplings.utils.system import (
@@ -137,82 +134,6 @@
         Tabular representation of hits
     """
 
-<<<<<<< HEAD
-=======
-    def _make_hmmsearch_raw_fasta(ar):
-        """
-        The HMMsearch result does not contain the query sequence
-        so we must construct a raw_fasta file with the query 
-        sequence as the first hit, to ensure proper numbering. 
-        The search result is filtered to only contain the columns with
-        match states to the HMM, which has a one to one mapping to the
-        query sequence.
-        """
-        def _add_gaps_to_query(query_sequence_ali, ali):
-
-            new_sequence = ""
-            seq = list(query_sequence_ali .matrix[0, :])
-
-            # loop through every position in the HMMsearch hits
-            for i in range(0, len(ali.annotation["GC"]["RF"])):
-                # if that position should be a gap, add a gap
-                if i in gap_index:
-                    new_sequence += "-"
-                # if that position should be a letter, pop the next
-                # letter in the query sequence
-                else:
-                    new_sequence += seq.pop(0)
-
-            new_sequence_ali = Alignment.from_dict({
-                query_sequence_ali.ids[0]: new_sequence
-            })
-            return new_sequence_ali
-
-        # open the HMM search result
-        with open(ar["raw_alignment_file"]) as a:
-            ali = Alignment.from_file(a, format='stockholm')
-
-        # open the sequence file
-        with open(ar["target_sequence_file"]) as a:
-            query_sequence_ali = Alignment.from_file(a, format='fasta')
-
-        # make sure that the stockholm alignment contains the match annotation
-        if not ("GC" in ali.annotation and "RF" in ali.annotation["GC"]):
-            raise ValueError(
-                "Stockholm alignment {} missing RF"
-                " annotation of match states".format(ar["raw_alignment_file"])
-            )
-                
-        # get the index of columns that do not contain match states (indicated by an x)
-        gap_index = [i for i, x in enumerate(ali.annotation["GC"]["RF"]) if x != "x"]
-        # get the index of columns that contain match states (indicated by an x)
-        match_index = [i for i, x in enumerate(ali.annotation["GC"]["RF"]) if x == "x"]
-
-        # ensure that the length of the match states 
-        # match the length of the sequence
-        if len(match_index) != query_sequence_ali.L:
-            raise ValueError(
-                "HMMsearch result {} does not have a one-to-one"
-                " mapping to the query sequence columns".format(ar["raw_alignment_file"])
-            )
-
-        # add insertions to the query sequence in order to preserve correct
-        # numbering of match sequences
-        gapped_sequence_ali = _add_gaps_to_query(query_sequence_ali, ali)
-
-        # write a new alignment file with the query sequence as 
-        # the first entry
-        with open(config["prefix"] + "_raw.fasta", "w") as of:
-            gapped_sequence_ali.write(of)
-            ali.write(of)
-
-        # read in the new alignment
-        with open(config["prefix"] + "_raw.fasta") as a:
-            ali = Alignment.from_file(a, format='fasta')
-
-        return ali
-
->>>>>>> 683582b8
     # load default configuration
     config = parse_config(JACKHMMER_CONFIG)
 
@@ -237,12 +158,7 @@
         updated_config = deepcopy(config)
         updated_config["alignment_file"] = config["raw_focus_alignment_file"]
         ar = hmmbuild_and_search(**updated_config)
-<<<<<<< HEAD
         ali = _make_hmmsearch_raw_fasta(ar, config["prefix"])
-        print(ali)
-=======
-        ali = _make_hmmsearch_raw_fasta(ar)
->>>>>>> 683582b8
 
     # run jackhmmer against sequence database
     else:
